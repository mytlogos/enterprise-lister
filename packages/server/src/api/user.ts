--- conflicted
+++ resolved
@@ -33,10 +33,7 @@
 import { readFile } from "fs/promises";
 import path from "path";
 import appConfig from "enterprise-core/dist/env";
-<<<<<<< HEAD
 import request from "enterprise-scraper/dist/externals/request";
-=======
-import requestPromise from "request-promise-native";
 import {
   AddBookmarked,
   addBookmarkedSchema,
@@ -64,7 +61,6 @@
   Session,
   sessionSchema,
 } from "../validation";
->>>>>>> a8663f6c
 
 export const authenticate: Handler = (req, res, next) => {
   let { uuid, session } = req.body;
@@ -184,9 +180,7 @@
   (req) => {
     const url = extractQueryParam(req, "url");
     return episodeStorage.getAssociatedEpisode(url);
-  },
-  { query: getAssociatedEpisodeSchema },
-);
+});
 
 export const search = createHandler(
   (req) => {
