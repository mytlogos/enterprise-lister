--- conflicted
+++ resolved
@@ -1,20 +1,11 @@
 import { Cheerio, CheerioAPI, Element } from "cheerio";
-<<<<<<< HEAD
-import { getStore } from "enterprise-core/dist/asyncStorage";
-=======
-import { Options } from "cloudscraper";
 import { getStore, Store } from "enterprise-core/dist/asyncStorage";
->>>>>>> a8663f6c
 import logger from "enterprise-core/dist/logger";
 import { getElseSet, relativeToAbsoluteTime, sanitizeString } from "enterprise-core/dist/tools";
 import { Nullable } from "enterprise-core/dist/types";
 import * as url from "url";
-<<<<<<< HEAD
+import { getText } from "../direct/directTools";
 import request, { BasicRequestConfig, RequestConfig as GetConfig } from "../request";
-=======
-import { getText } from "../direct/directTools";
-import { queueCheerioRequest, queueRequest, queueRequestFullResponse } from "../queueRequest";
->>>>>>> a8663f6c
 import { CustomHookError, CustomHookErrorCodes } from "./errors";
 import {
   JsonRegex,
@@ -1028,12 +1019,8 @@
   if (requestConfig?.jsonResponse) {
     return request.getJson(options as unknown as GetConfig<string>);
   }
-<<<<<<< HEAD
+  if (requestConfig?.fullResponse) {
+    return request.request(options as any);
+  }
   return request.getCheerio(options as unknown as GetConfig<string>);
-=======
-  if (requestConfig?.fullResponse) {
-    return queueRequestFullResponse(targetUrl, options);
-  }
-  return queueCheerioRequest(targetUrl, options);
->>>>>>> a8663f6c
 });