--- conflicted
+++ resolved
@@ -1,17 +1,10 @@
 import { EpisodeNews } from "enterprise-core/dist/types";
-<<<<<<< HEAD
-=======
-import { queueCheerioRequest } from "../queueRequest";
->>>>>>> a8663f6c
 import { NewsScraper } from "../types";
 import { defaultContext, extract } from "./common";
 import { HookConfig } from "./types";
 import { CustomHookError } from "./errors";
-<<<<<<< HEAD
+import { ValidationError } from "enterprise-core/dist/error";
 import request from "../request";
-=======
-import { ValidationError } from "enterprise-core/dist/error";
->>>>>>> a8663f6c
 
 function validateEpisodeNews(episodes: Array<Partial<EpisodeNews>>): EpisodeNews[] {
   for (const episode of episodes) {
