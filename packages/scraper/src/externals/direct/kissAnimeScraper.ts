import { Hook, Toc, TocEpisode, NewsScrapeResult } from "../types";
import { EpisodeNews, ReleaseState, SearchResult } from "enterprise-core/dist/types";
import * as url from "url";
<<<<<<< HEAD
=======
import { queueCheerioRequest } from "../queueRequest";
>>>>>>> a8663f6c
import logger from "enterprise-core/dist/logger";
import { extractIndices, MediaType, sanitizeString } from "enterprise-core/dist/tools";
import { checkTocContent } from "../scraperTools";
<<<<<<< HEAD
import { UrlError } from "../errors";
import { Requestor } from "../request";

const request = new Requestor(undefined, true);
=======
import { ScraperError, UrlError } from "../errors";
import * as cheerio from "cheerio";
import { getText } from "./directTools";

// @ts-expect-error
const jar = request.jar();
type RequestAPI = normalRequest.RequestAPI<CloudScraper, CloudscraperOptions, normalRequest.RequiredUriUrl>;
// @ts-expect-error
const defaultRequest: RequestAPI = request.defaults({
  jar,
});

function loadBody(urlString: string, options?: CloudscraperOptions): Promise<cheerio.CheerioAPI> {
  // @ts-expect-error
  return queueCheerioRequest(urlString, options, defaultRequest);
}
>>>>>>> a8663f6c

const BASE_URI = "https://kissanime.ru/";

async function scrapeNews(): Promise<NewsScrapeResult> {
  const uri = BASE_URI;
  // const $ = await loadBody("https://kissanime.ru/Home/GetNextUpdatedAnime", {method: "POST"});
  const $ = await request.getCheerio({ url: uri });

  const newsRows = $(".bigBarContainer .barContent a");

  const news: EpisodeNews[] = [];
  const titlePattern = /(Episode\s*((\d+)(\.(\d+))?))|(movie)/i;
  for (let i = 0; i < newsRows.length; i++) {
    const newsRow = newsRows.eq(i);

    const link = new url.URL(newsRow.attr("href") as string, uri).href;
    const span = newsRow.children("span").eq(0);
    span.remove();

    const mediumTitle = sanitizeString(getText(newsRow));

    const rawTitle = sanitizeString(getText(span));
    const groups = titlePattern.exec(rawTitle);

    if (!groups) {
      // TODO: 19.07.2019 log or just ignore?, kissAnime has news designated with 'episode', ona or ova only
      logger.warn(`Unknown KissAnime News Format: '${rawTitle}' for '${mediumTitle}'`);
      continue;
    }

    let episodeIndices;

    let episodeTitle;

    if (groups[1]) {
      episodeTitle = sanitizeString(groups[1]);
      episodeIndices = extractIndices(groups, 2, 3, 5);

      if (!episodeIndices) {
        logger.info(`unknown news format on kissanime: ${episodeTitle}`);
        continue;
      }
    } else if (groups[6]) {
      episodeTitle = mediumTitle;
      episodeIndices = { total: 1, combi: 1 };
    } else {
      logger.info(`unknown news format on kissanime: ${rawTitle}`);
      continue;
    }
    news.push({
      link,
      mediumType: MediaType.VIDEO,
      mediumTocLink: link,
      mediumTitle,
      episodeTitle,
      episodeIndex: episodeIndices.combi,
      episodeTotalIndex: episodeIndices.total,
      episodePartialIndex: episodeIndices.fraction,
      date: new Date(),
    });
  }
  if (!news.length) {
    return {};
  }

  return { episodes: news };
}

/*
// the latest 10 news for the given domain
    const latestNews = await Storage.getLatestNews("kissanime.ru");

    let endDate;
    // if there are no other news yet, set duration for this news batch to 10 hours
    if (!latestNews.length) {
        endDate = new Date();
        endDate.setHours(endDate.getHours() - 10);
    } else {
        for (let i = 0; i < news.length; i++) {
            const item = news[i];

            if (item.episodeTitle === latestNews[0].title) {
                let allMatch = true;
                // if there are less than 3 items left to compare the latest news with
                // a precise statement cannot be made, so just take the date of this item
                if ((i + 3) >= news.length) {
                    endDate = item.date;
                    break;
                }
                for (let j = i; j < i + 9; j++) {
                    const latestItem = latestNews[j - i];

                    if (item.episodeTitle !== latestItem.title) {
                        allMatch = false;
                        break;
                    }
                    endDate = latestItem.date;
                }
                if (!allMatch) {
                    endDate = null;
                }
            }
        }
    }
    if (endDate) {
        const duration = Date.now() - endDate.getTime();
        const itemDuration = duration / news.length;

        for (let i = 0; i < news.length; i++) {
            const date = news[i].date;
            date.setMilliseconds(date.getMilliseconds() - i * itemDuration);
        }
    } else {
        // if there is an open end, just pretend as if every 15 min one release happened
        for (let i = 0; i < news.length; i++) {
            const date = news[i].date;
            date.setMinutes(date.getMinutes() - i * 15);
        }
    }
 */

async function scrapeToc(urlString: string): Promise<Toc[]> {
  const urlRegex = /^https?:\/\/kissanime\.ru\/Anime\/[^/]+\/?$/;

  if (!urlRegex.test(urlString)) {
    throw new UrlError("invalid toc url for KissAnime: " + urlString, urlString);
  }
  const $ = await request.getCheerio({ url: urlString });
  const contentElement = $("#container > #leftside");
  const animeTitle = getText(
    contentElement.find(".bigBarContainer > .barContent > div > a:first-child").first(),
  ).trim();

  const episodeElements = contentElement.find(".episodeList .listing > tbody > tr:has(td)");

  if (episodeElements.length <= 1) {
    logger.warn("toc link with no episodes: " + urlString);
    return [];
  }
  if (!animeTitle) {
    logger.warn("toc link with no title: " + urlString);
    return [];
  }
  const uri = BASE_URI;

  const content: TocEpisode[] = [];

  const chapReg = /Episode\s*((\d+)(\.(\d+))?)(\s*-\s*((\d+)(\.(\d+))?))?(\s*(.+))?/i;

  for (let i = 0; i < episodeElements.length; i++) {
    const episodeElement = episodeElements.eq(i);
    const columns = episodeElement.children();

    const date = new Date(getText(columns.eq(1)).trim());

    const titleElement = columns.eq(0).find("a");
    const titleString = sanitizeString(getText(titleElement));
    const episodeGroups = chapReg.exec(titleString);

    if (Number.isNaN(date.getDate()) || !episodeGroups) {
      if (titleString.toLowerCase().includes("ova")) {
        continue;
      }
      logger.warn("changed episode format on kissAnime toc " + urlString);
      return [];
    }

    const link = new url.URL(titleElement.attr("href") as string, uri).href;
    const indices = extractIndices(episodeGroups, 1, 2, 4);

    if (!indices) {
      throw new ScraperError(`changed format on kissAnime, got no indices for: '${titleString}'`);
    }

    let title = "Episode " + indices.combi;

    if (episodeGroups[5]) {
      const multiIndices = extractIndices(episodeGroups, 6, 7, 9);

      if (!multiIndices) {
        throw new ScraperError(`changed format on kissAnime, got no indices for multi: '${titleString}'`);
      }
      if (indices.total < multiIndices.total) {
        for (let totalIndex = indices.total + 1; totalIndex <= multiIndices.total; totalIndex++) {
          let multiTitle = "Episode " + totalIndex;

          if (episodeGroups[11]) {
            multiTitle += " - " + episodeGroups[11];
          }

          const multiEpisodeContent = {
            title: multiTitle,
            combiIndex: totalIndex,
            totalIndex,
            partialIndex: multiIndices.fraction,
            url: link,
            releaseDate: date,
          };
          checkTocContent(multiEpisodeContent);
          content.push(multiEpisodeContent);
        }
      }
      // TODO: 19.09.2019 implement multi episodes (Episode 940 - 942 (Special)
    }
    if (episodeGroups[11]) {
      title += " - " + episodeGroups[11];
    }

    const episodeContent = {
      title,
      combiIndex: indices.combi,
      totalIndex: indices.total,
      partialIndex: indices.fraction,
      url: link,
      releaseDate: date,
    };
    checkTocContent(episodeContent);
    content.push(episodeContent);
  }
  const infoElements = $("div.bigBarContainer:nth-child(1) span.info");
  let releaseStateElement = null;

  for (let i = 0; i < infoElements.length; i++) {
    const element = infoElements.eq(i);

    if (getText(element).toLocaleLowerCase().includes("status")) {
      releaseStateElement = element.parent();
    }
  }
  let releaseState: ReleaseState = ReleaseState.Unknown;

  if (releaseStateElement) {
    const releaseStateString = getText(releaseStateElement).toLowerCase();
    if (releaseStateString.includes("complete")) {
      releaseState = ReleaseState.Complete;
    } else if (releaseStateString.includes("ongoing")) {
      releaseState = ReleaseState.Ongoing;
    } else if (releaseStateString.includes("hiatus")) {
      releaseState = ReleaseState.Hiatus;
    }
  }
  const toc: Toc = {
    link: urlString,
    content,
    title: animeTitle,
    statusTl: releaseState,
    mediumType: MediaType.VIDEO,
  };

  return [toc];
}

async function search(searchWords: string): Promise<SearchResult[]> {
  const urlString = BASE_URI + "Search/SearchSuggestx";

  const body = "type=Anime&keyword=" + searchWords;
  const $ = await request.getCheerio({
    url: urlString,
    headers: {
      Host: "kissanime.ru",
      "Content-Type": "application/x-www-form-urlencoded",
    },
    method: "POST",
    data: body,
  });
  const searchResults: SearchResult[] = [];
  const links = $("a");

  if (!links.length) {
    return searchResults;
  }
  for (let i = 0; i < links.length; i++) {
    const linkElement = links.eq(i);

    const text = sanitizeString(getText(linkElement));
    const link = new url.URL(linkElement.attr("href") as string, BASE_URI).href;

    searchResults.push({ link, title: text, medium: MediaType.IMAGE });
  }
  if (searchResults.length === 1 && searchResults[0].link === BASE_URI + "Search/SearchSuggestx") {
    // could lead to an unending loop, if the server returns always the same answer, which it should do only once
    return search(searchWords);
  }

  return searchResults;
}

scrapeNews.link = BASE_URI;
search.medium = MediaType.VIDEO;

export function getHook(): Hook {
  return {
    name: "kissanime",
    medium: MediaType.VIDEO,
    domainReg: /^https?:\/\/kissanime\.ru/,
    newsAdapter: scrapeNews,
    tocAdapter: scrapeToc,
    searchAdapter: search,
  };
}<|MERGE_RESOLUTION|>--- conflicted
+++ resolved
@@ -1,36 +1,14 @@
 import { Hook, Toc, TocEpisode, NewsScrapeResult } from "../types";
 import { EpisodeNews, ReleaseState, SearchResult } from "enterprise-core/dist/types";
 import * as url from "url";
-<<<<<<< HEAD
-=======
-import { queueCheerioRequest } from "../queueRequest";
->>>>>>> a8663f6c
 import logger from "enterprise-core/dist/logger";
 import { extractIndices, MediaType, sanitizeString } from "enterprise-core/dist/tools";
 import { checkTocContent } from "../scraperTools";
-<<<<<<< HEAD
-import { UrlError } from "../errors";
+import { ScraperError, UrlError } from "../errors";
 import { Requestor } from "../request";
+import { getText } from "./directTools";
 
 const request = new Requestor(undefined, true);
-=======
-import { ScraperError, UrlError } from "../errors";
-import * as cheerio from "cheerio";
-import { getText } from "./directTools";
-
-// @ts-expect-error
-const jar = request.jar();
-type RequestAPI = normalRequest.RequestAPI<CloudScraper, CloudscraperOptions, normalRequest.RequiredUriUrl>;
-// @ts-expect-error
-const defaultRequest: RequestAPI = request.defaults({
-  jar,
-});
-
-function loadBody(urlString: string, options?: CloudscraperOptions): Promise<cheerio.CheerioAPI> {
-  // @ts-expect-error
-  return queueCheerioRequest(urlString, options, defaultRequest);
-}
->>>>>>> a8663f6c
 
 const BASE_URI = "https://kissanime.ru/";
 
