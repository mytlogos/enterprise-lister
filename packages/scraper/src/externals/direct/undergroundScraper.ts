import { EpisodeContent, Hook, NewsScrapeResult } from "../types";
import { EpisodeRelease, News, SimpleEpisode, EmptyPromise, VoidablePromise } from "enterprise-core/dist/types";
import logger from "enterprise-core/dist/logger";
<<<<<<< HEAD
import { max, MediaType, sanitizeString } from "enterprise-core/dist/tools";
import { episodeStorage, mediumStorage, partStorage } from "enterprise-core/dist/database/storages/storage";
import request from "../request";
=======
import { queueCheerioRequest } from "../queueRequest";
import { max, MediaType, sanitizeString } from "enterprise-core/dist/tools";
import { episodeStorage, mediumStorage, partStorage } from "enterprise-core/dist/database/storages/storage";
import { ScraperError } from "../errors";
import { scraperLog, LogType, getText } from "./directTools";
>>>>>>> a8663f6c

export const sourceType = "qidian_underground";

const BASE_URI = "https://toc.qidianunderground.org/";

async function scrapeNews(): VoidablePromise<NewsScrapeResult> {
  const uri = BASE_URI;

  const $ = await request.getCheerio({ url: uri });
  const tocRows = $(".content p + ul");

  const chapterReg = /(\d+)(\s*-\s*(\d+))?/;

  const potentialMediaNews: EmptyPromise[] = [];
  const now = new Date();

  for (let tocRowIndex = 0; tocRowIndex < tocRows.length; tocRowIndex++) {
    const tocRow = tocRows.eq(tocRowIndex);
    const mediumElement = tocRow.prev();
    const mediumTitle = sanitizeString(getText(mediumElement.contents().first()).trim());

    if (!mediumTitle) {
      scraperLog("warn", LogType.MEDIUM_TITLE_FORMAT, "underground", { url: uri });
      return;
    }

    const timeStampElement = mediumElement.find(".timeago").first();
    const date = new Date(timeStampElement.attr("title") as string);

    if (date > now) {
      // due to summer time the zone of germany is utc+2,
      // but normally qidianUnderground thinks we have utc+1, also winter time all around?
      date.setHours(date.getHours() - 1);
      if (date > now) {
        scraperLog("warn", LogType.TIME_FORMAT, "underground", {
          url: uri,
          unknown_time: timeStampElement.attr("title"),
        });
        continue;
      }
    }

    const children = tocRow.find("a");

    const potentialNews: News[] = [];

    for (let j = 0; j < children.length; j++) {
      const titleElement = children.length > 1 ? children.eq(j) : children;
      const link = titleElement.attr("href") as string;

      if (!link) {
        logger.warn(`missing href attribute for '${mediumTitle}' on qidianUnderground`);
        continue;
      }
      const exec = chapterReg.exec(sanitizeString(getText(titleElement)));

      if (!exec) {
        scraperLog("warn", LogType.TITLE_FORMAT, "underground", {
          url: uri,
          unknown_title: getText(titleElement),
        });
        continue;
      }

      const startChapterIndex = Number(exec[1]);
      const endChapterIndex = Number(exec[3]);

      if (!Number.isNaN(endChapterIndex)) {
        for (let chapterIndex = startChapterIndex; chapterIndex <= endChapterIndex; chapterIndex++) {
          const title = sanitizeString(`${mediumTitle} - ${chapterIndex}`);
          potentialNews.push({ title, link, date });
        }
      } else {
        const title = sanitizeString(`${mediumTitle} - ${startChapterIndex}`);
        potentialNews.push({ title, link, date });
      }
    }
    if (potentialNews.length) {
      potentialMediaNews.push(processMediumNews(mediumTitle, potentialNews));
    }
  }
  await Promise.all(potentialMediaNews);
}

// TODO: 25.06.2019 use caching for likeMedium?
async function processMediumNews(mediumTitle: string, potentialNews: News[]): EmptyPromise {
  const likeMedium = await mediumStorage.getLikeMedium({
    title: mediumTitle,
    link: "",
    type: MediaType.TEXT,
  });

  if (!likeMedium || !likeMedium.medium || !likeMedium.medium.id) {
    return;
  }
  const mediumId = likeMedium.medium.id;
  const latestReleases: SimpleEpisode[] = await episodeStorage.getLatestReleases(mediumId);

  const latestRelease = max(latestReleases, (previous, current) => {
    const maxPreviousRelease = max(previous.releases, "releaseDate");
    const maxCurrentRelease = max(current.releases, "releaseDate");

    return (maxPreviousRelease?.releaseDate.getTime() || 0) - (maxCurrentRelease?.releaseDate.getTime() || 0);
  });

  const chapIndexReg = /(\d+)\s*$/;
  let standardPart = await partStorage.getStandardPart(mediumId);

  if (!standardPart) {
    standardPart = await partStorage.createStandardPart(mediumId);
  }

  let news: News[];

  if (latestRelease) {
    const oldReleases: News[] = [];

    news = potentialNews.filter((value) => {
      const exec = chapIndexReg.exec(value.title);

      if (!exec) {
        logger.warn("news title does not end chapter index on qidianUnderground");
        return undefined;
      }
      if (Number(exec[1]) > latestRelease.totalIndex) {
        return true;
      } else {
        oldReleases.push(value);
        return false;
      }
    });

    const sourcedReleases = await episodeStorage.getSourcedReleases(sourceType, mediumId);
    const toUpdateReleases = oldReleases
      .map((value): EpisodeRelease => {
        return {
          title: value.title,
          url: value.link,
          releaseDate: value.date,
          sourceType,
          episodeId: 0,
        };
      })
      .filter((value) => {
        const foundRelease = sourcedReleases.find((release) => release.title === value.title);

        if (!foundRelease) {
          logger.warn("wanted to update an unavailable release");
          return false;
        }
        return foundRelease.url !== value.url;
      });
    if (toUpdateReleases.length) {
      episodeStorage.updateRelease(toUpdateReleases).catch(logger.error);
    }
  } else {
    news = potentialNews;
  }

  const newEpisodes = news.map((value): SimpleEpisode => {
    const exec = chapIndexReg.exec(value.title);
    if (!exec) {
      throw new ScraperError(`'${value.title}' does not end with chapter number`);
    }
    const totalIndex = Number(exec[1]);
    return {
      totalIndex,
      releases: [
        {
          episodeId: 0,
          sourceType,
          releaseDate: value.date,
          url: value.link,
          title: value.title,
        },
      ],
      id: 0,
      // @ts-expect-error
      partId: standardPart.id,
    };
  });

  if (newEpisodes.length) {
    await episodeStorage.addEpisode(newEpisodes);
  }
}

async function scrapeContent(urlString: string): Promise<EpisodeContent[]> {
  const $ = await request.getCheerio({ url: urlString });

  const contents = $(".center-block .well");

  const episodes: EpisodeContent[] = [];

  for (let i = 0; i < contents.length; i++) {
    const contentElement = contents.eq(i);

    const contentChildren = contentElement.children();

    const episodeTitle = sanitizeString(getText(contentChildren.find("h2").first().remove()).trim());
    const content = contentChildren.html();

    if (!episodeTitle) {
      logger.warn("episode link with no novel or episode title: " + urlString);
      return [];
    }
    if (!content) {
      logger.warn("episode link with no content: " + urlString);
      return [];
    }
    const chapterGroups = /^\s*Chapter\s*(\d+(\.\d+)?)/.exec(episodeTitle);

    let index;
    if (chapterGroups) {
      index = Number(chapterGroups[1]);
    }
    if (index != null && Number.isNaN(index)) {
      index = undefined;
    }
    const episodeContent: EpisodeContent = {
      content: [content],
      episodeTitle,
      // the pages themselves dont have any novel titles
      mediumTitle: "",
      index,
    };
    episodes.push(episodeContent);
  }

  return episodes;
}

scrapeNews.link = BASE_URI;

export function getHook(): Hook {
  return {
    name: "qidianunderground",
    medium: MediaType.TEXT,
    domainReg: /^https:\/\/toc\.qidianunderground\.org/,
    newsAdapter: scrapeNews,
    contentDownloadAdapter: scrapeContent,
  };
}<|MERGE_RESOLUTION|>--- conflicted
+++ resolved
@@ -1,17 +1,11 @@
 import { EpisodeContent, Hook, NewsScrapeResult } from "../types";
 import { EpisodeRelease, News, SimpleEpisode, EmptyPromise, VoidablePromise } from "enterprise-core/dist/types";
 import logger from "enterprise-core/dist/logger";
-<<<<<<< HEAD
 import { max, MediaType, sanitizeString } from "enterprise-core/dist/tools";
 import { episodeStorage, mediumStorage, partStorage } from "enterprise-core/dist/database/storages/storage";
 import request from "../request";
-=======
-import { queueCheerioRequest } from "../queueRequest";
-import { max, MediaType, sanitizeString } from "enterprise-core/dist/tools";
-import { episodeStorage, mediumStorage, partStorage } from "enterprise-core/dist/database/storages/storage";
 import { ScraperError } from "../errors";
 import { scraperLog, LogType, getText } from "./directTools";
->>>>>>> a8663f6c
 
 export const sourceType = "qidian_underground";
 
