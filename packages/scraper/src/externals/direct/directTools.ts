--- conflicted
+++ resolved
@@ -1,9 +1,5 @@
 import logger, { LogLevel, LogMeta } from "enterprise-core/dist/logger";
 import { EpisodeContent, TocContent, TocEpisode, TocPart, TocScraper, Toc, LinkablePerson } from "../types";
-<<<<<<< HEAD
-=======
-import { queueCheerioRequest } from "../queueRequest";
->>>>>>> a8663f6c
 import {
   combiIndex,
   equalsIgnore,
@@ -16,9 +12,7 @@
 import { ReleaseState, TocSearchMedium, Optional, Nullable } from "enterprise-core/dist/types";
 import { checkTocContent } from "../scraperTools";
 import * as cheerio from "cheerio";
-<<<<<<< HEAD
 import request from "../request";
-=======
 import { ValidationError } from "enterprise-core/dist/error";
 
 export enum LogType {
@@ -50,7 +44,6 @@
     scraper,
   });
 }
->>>>>>> a8663f6c
 
 export function getTextContent(
   novelTitle: string,
