import { EpisodeContent, Hook, Toc, TocEpisode, NewsScrapeResult } from "../types";
import { equalsIgnore, extractIndices, MediaType, sanitizeString } from "enterprise-core/dist/tools";
import { EpisodeNews, ReleaseState, SearchResult, TocSearchMedium, VoidablePromise } from "enterprise-core/dist/types";
<<<<<<< HEAD
=======
import { queueCheerioRequest, queueRequest } from "../queueRequest";
>>>>>>> a8663f6c
import * as cheerio from "cheerio";
import logger from "enterprise-core/dist/logger";
import * as url from "url";
import { checkTocContent } from "../scraperTools";
import { getText, LogType, scraperLog, SearchResult as TocSearchResult, searchToc } from "./directTools";
import { UrlError } from "../errors";
import request from "../request";

const BASE_URI = "https://www.gogoanime.vc/";

async function scrapeNews(): Promise<NewsScrapeResult> {
  const uri = BASE_URI;
  const $ = await request.getCheerio({ url: uri });

  const newsRows = $(".items li");

  const news: EpisodeNews[] = [];
  const titlePattern = /Episode\s*((\d+)(\.(\d+))?)/i;
  const linkPattern = /(.+\/\/.+\/)(.+)-episode-\d+(-\d+)?$/;

  for (let i = 0; i < newsRows.length; i++) {
    const newsRow = newsRows.eq(i);

    const mediumElement = newsRow.find(".name a");
    const link = new url.URL(mediumElement.attr("href") as string, uri).href;
    const linkMatch = linkPattern.exec(link);

    if (!linkMatch) {
      scraperLog("warn", LogType.CONTENT_FORMAT, "gogoanime", {
        url: link,
      });
      continue;
    }
    const tocLink = linkMatch[1] + "category/" + linkMatch[2];

    const episodeTitleElement = newsRow.children(".episode");

    const mediumTitle = sanitizeString(getText(mediumElement));

    const rawTitle = sanitizeString(getText(episodeTitleElement));
    const groups = titlePattern.exec(rawTitle);

    if (!groups) {
      scraperLog("warn", LogType.TITLE_FORMAT, "gogoanime", {
        url: link,
        unknown_title: rawTitle,
      });
      continue;
    }

    const episodeTitle = sanitizeString(groups[0]);
    const episodeIndices = extractIndices(groups, 1, 2, 4);
    if (!episodeIndices) {
      scraperLog("warn", LogType.INDEX_FORMAT, "gogoanime", {
        url: link,
        unknown_index: episodeTitle,
      });
      continue;
    }
    news.push({
      link,
      mediumType: MediaType.VIDEO,
      mediumTocLink: tocLink,
      mediumTitle,
      episodeTitle,
      episodeIndex: episodeIndices.combi,
      episodeTotalIndex: episodeIndices.total,
      episodePartialIndex: episodeIndices.fraction,
      date: new Date(),
    });
  }
  if (!news.length) {
    return {};
  }

  return { episodes: news };
}

async function scrapeToc(urlString: string): Promise<Toc[]> {
  const animeAliasReg = /^https?:\/\/(www\d*\.)?gogoanime\.(vc|wiki)\/category\/(.+)/;
  const aliasExec = animeAliasReg.exec(urlString);

  if (!aliasExec) {
    throw new UrlError("invalid toc url for GogoAnime: " + urlString, urlString);
  }
  const animeAlias = aliasExec[3];

  const $ = await request.getCheerio({ url: urlString });
  const contentElement = $(".content_left .main_body");

  const animeTitle = sanitizeString(getText(contentElement.find("h1")));

  if (!animeTitle) {
    scraperLog("warn", LogType.MEDIUM_TITLE_FORMAT, "gogoanime", {
      url: urlString,
    });
    return [];
  }

  const episodePages = contentElement.find("#episode_page li");
  if (episodePages.length < 1) {
    scraperLog("warn", LogType.NO_EPISODES, "gogoanime", {
      url: urlString,
    });
    return [];
  }
  const content: TocEpisode[] = [];
  const pageReg = /\d+\s*-\s*(\d+)/;
  let maxEpisodeIndex = 0;

  for (let i = 0; i < episodePages.length; i++) {
    const episodePage = episodePages.eq(i);
    const exec = pageReg.exec(getText(episodePage));

    if (!exec) {
      logger.warn("could not match toc episode Page text", {
        scraper: "gogoanime",
        url: urlString,
      });
      continue;
    }
    const pageMaxIndex = Number(exec[1]);
    maxEpisodeIndex = Math.max(pageMaxIndex, maxEpisodeIndex);
  }

  // assuming every anime starts from 1 (ignore the minority which starts from zero)
  for (let i = 1; i <= maxEpisodeIndex; i++) {
    const episodeContent = {
      title: `Episode ${i}`,
      combiIndex: i,
      totalIndex: i,
      url: `https://www.gogoanime.vc/${animeAlias}-episode-${i}`,
    };
    checkTocContent(episodeContent);
    content.push(episodeContent);
  }
  const infoElements = $("p.type");
  let releaseStateElement = null;

  for (let i = 0; i < infoElements.length; i++) {
    const element = infoElements.eq(i);

    if (getText(element).toLocaleLowerCase().includes("status")) {
      releaseStateElement = element.parent();
    }
  }
  let releaseState: ReleaseState = ReleaseState.Unknown;

  if (releaseStateElement) {
    const releaseStateString = getText(releaseStateElement).toLowerCase();
    if (releaseStateString.includes("complete")) {
      releaseState = ReleaseState.Complete;
    } else if (releaseStateString.includes("ongoing")) {
      releaseState = ReleaseState.Ongoing;
    } else if (releaseStateString.includes("hiatus")) {
      releaseState = ReleaseState.Hiatus;
    }
  }
  const toc: Toc = {
    link: `https://www.gogoanime.vc/category/${animeAlias}`,
    content,
    title: animeTitle,
    statusTl: releaseState,
    mediumType: MediaType.VIDEO,
  };

  return [toc];
}

async function scrapeSearch(searchString: string, searchMedium: TocSearchMedium): Promise<TocSearchResult> {
  const searchResults = await search(searchString);
  if (!searchResults || !searchResults.length) {
    return { done: true };
  }
  for (const searchResult of searchResults) {
    const title = searchResult.title;
    if (equalsIgnore(title, searchMedium.title) || searchMedium.synonyms.some((s) => equalsIgnore(title, s))) {
      return { value: searchResult.link, done: true };
    }
  }
  return { done: false };
}

async function searchForToc(searchMedium: TocSearchMedium): VoidablePromise<Toc> {
  return searchToc(searchMedium, scrapeToc, BASE_URI, (searchString) => scrapeSearch(searchString, searchMedium));
}

async function search(searchWords: string): Promise<SearchResult[]> {
  const urlString = `https://ajax.apimovie.xyz/site/loadAjaxSearch?keyword=${encodeURIComponent(
    searchWords,
  )}&id=-1&link_web=https%3A%2F%2Fwww.gogoanime.vc%2F`;

  const responseJson: { content: string } = await request.getJson({ url: urlString });
  const $ = cheerio.load(responseJson.content);
  const links = $("a");

  const searchResults: SearchResult[] = [];
  const coverRegex = /background: url\("(.+)"\)/i;
  for (let i = 0; i < links.length; i++) {
    const linkElement = links.eq(i);

    const coverElement = linkElement.find("[style]");

    const text = sanitizeString(getText(linkElement));
    const link = linkElement.attr("href") as string;
    const coverStyle = coverElement.attr("style") as string;
    const exec = coverRegex.exec(coverStyle);
    if (!exec) {
      logger.warn(`on search: Style with coverLink not matchable '${coverStyle}'`, {
        scraper: "gogoanime",
      });
      continue;
    }
    searchResults.push({
      coverUrl: exec[1],
      link,
      title: text,
      medium: MediaType.VIDEO,
    });
  }

  return searchResults;
}

scrapeNews.link = BASE_URI;
searchForToc.link = BASE_URI;
searchForToc.medium = MediaType.VIDEO;
searchForToc.blindSearch = true;
search.medium = MediaType.VIDEO;

/**
 * Should have gotten the download links.
 * But should not work anymore.
 *
 * @param link link of the episode
 * @returns download content
 * @deprecated behind recaptcha
 */
async function contentDownloader(link: string): Promise<EpisodeContent[]> {
  const episodeRegex = /https:\/\/www\d*\.gogoanime\.(vc|wiki)\/.+-episode-(\d+)/;
  const exec = episodeRegex.exec(link);
  if (!exec) {
    scraperLog("warn", LogType.INVALID_LINK, "gogoanime", {
      url: link,
    });
    return [];
  }
  const $ = await request.getCheerio({ url: link });

  const outSideLink = $(".download-anime + a");
  const downloadPage = await request.getCheerio({ url: outSideLink.attr("href") as string });

  const downloadLink = downloadPage(".dowload a").first().attr("href") as string;
  const mediumTitle = sanitizeString(getText($(".anime-info a")));

  return [
    {
      content: [downloadLink],
      index: 1,
      mediumTitle,
      episodeTitle: `Episode ${exec[2]}`,
    },
  ];
}

export function getHook(): Hook {
  return {
    name: "gogoanime",
    medium: MediaType.VIDEO,
    domainReg: /^https?:\/\/(www\d*\.)?gogoanime\.(vc|wiki)/,
    searchAdapter: search,
    newsAdapter: scrapeNews,
    tocAdapter: scrapeToc,
    contentDownloadAdapter: contentDownloader,
    tocSearchAdapter: searchForToc,
  };
}<|MERGE_RESOLUTION|>--- conflicted
+++ resolved
@@ -1,10 +1,6 @@
 import { EpisodeContent, Hook, Toc, TocEpisode, NewsScrapeResult } from "../types";
 import { equalsIgnore, extractIndices, MediaType, sanitizeString } from "enterprise-core/dist/tools";
 import { EpisodeNews, ReleaseState, SearchResult, TocSearchMedium, VoidablePromise } from "enterprise-core/dist/types";
-<<<<<<< HEAD
-=======
-import { queueCheerioRequest, queueRequest } from "../queueRequest";
->>>>>>> a8663f6c
 import * as cheerio from "cheerio";
 import logger from "enterprise-core/dist/logger";
 import * as url from "url";
