--- conflicted
+++ resolved
@@ -1,23 +1,14 @@
 import { EpisodeContent, Hook, Toc, TocEpisode, TocPart, NewsScrapeResult } from "../types";
 import { EpisodeContentData, EpisodeNews, ReleaseState, Optional } from "enterprise-core/dist/types";
 import * as url from "url";
-<<<<<<< HEAD
-=======
-import { queueCheerioRequest, queueRequest } from "../queueRequest";
->>>>>>> a8663f6c
 import logger from "enterprise-core/dist/logger";
 import { extractIndices, ignore, hasProp, MediaType, sanitizeString } from "enterprise-core/dist/tools";
 import { checkTocContent } from "../scraperTools";
 import { episodeStorage } from "enterprise-core/dist/database/storages/storage";
-<<<<<<< HEAD
-import { MissingResourceError, UrlError } from "../errors";
-import { extractLinkable } from "./directTools";
+import { MissingResourceError, ScraperError, UrlError } from "../errors";
+import { extractLinkable, getText, LogType, scraperLog } from "./directTools";
 import { CookieJar } from "tough-cookie";
 import { Requestor } from "../request";
-=======
-import { MissingResourceError, ScraperError, UrlError } from "../errors";
-import { extractLinkable, getText, LogType, scraperLog } from "./directTools";
->>>>>>> a8663f6c
 
 const BASE_URI = "https://mangadex.org/";
 const jar = new CookieJar();
