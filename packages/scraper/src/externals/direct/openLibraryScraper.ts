// https://openlibrary.org/api/books?bibkeys=ISBN:9780980200447&jscmd=data&format=json

import { Hook, Toc, TocEpisode } from "../types";
import { MediaType } from "enterprise-core/dist/tools";
<<<<<<< HEAD
import { UrlError } from "../errors";
import { SearchResult } from "enterprise-core/dist/types";
import request from "../request";
=======
import { queueRequest } from "../queueRequest";
import { UrlError } from "../errors";
import { SearchResult } from "enterprise-core/dist/types";
import { ValidationError } from "enterprise-core/dist/error";
>>>>>>> a8663f6c

const BASE_URI = "https://openlibrary.org/";

type OpenLibraryBookResponse = Record<string, OpenLibraryBookData>;

interface OpenLibraryBookData {
  publishers: Array<{ name: string }>;
  /**
   * What is this? e.g.:"80p."
   */
  pagination: string;
  /**
   * Identifier keys like "google" or "isbn_10" etc.
   */
  identifiers: Record<string, string[]>;
  table_of_contents?: Array<{
    title: string;
    label: string;
    pagenum: string;
    level: number;
  }>;
  links: Array<{ url: string; title: string }>;
  weight: string;
  title: string;
  url: string;
  classifications: Record<string, string[]>;
  notes: string;
  number_of_pages: number;
  cover: Record<string, string>;
  subjects: Array<{ url: string; name: string }>;
  /**
   * A Date like "March 2009"
   */
  publish_date: string;
  /**
   * Url Path like "/books/OL22853304M"
   */
  key: string;
  authors: Array<{ url: string; name: string }>;
  by_statement: string;
  publish_places: Array<{ name: string }>;
  ebooks: Array<{
    checkedout: boolean;
    formats: any;
    preview_url: string;
    borrow_url: string;
    availability: string;
  }>;
}

/**
 * Query the Open Library API to search Tocs.
 *
 * The API is documented on https://openlibrary.org/dev/docs/api/books
 *
 * @param tocLink toc link
 */
async function toc(tocLink: string): Promise<Toc[]> {
  const linkRegex = /https?:\/\/openlibrary\.org\/api\/books\?bibkeys=(ISBN|OLID):\d+&jscmd=data&format=json/;

  if (!linkRegex.test(tocLink)) {
    throw new UrlError("Invalid Toc Link!", tocLink);
  }

  const result: OpenLibraryBookResponse = await request.getJson({ url: tocLink });

  const tocs: Toc[] = [];

  for (const data of Object.values(result)) {
    const publishDate = new Date(data.publish_date);

    if (Number.isNaN(publishDate.getDate())) {
      throw new ValidationError("Invalid Time: " + data.publish_date);
    }

    const tocContent: TocEpisode[] = data?.table_of_contents?.map((value, index) => {
      return {
        totalIndex: index + 1,
        combiIndex: index + 1,
        title: value.title,
        url: tocLink,
        releaseDate: publishDate,
      };
    }) || [
      {
        combiIndex: 1,
        totalIndex: 1,
        title: data.title,
        url: tocLink,
        releaseDate: publishDate,
      },
    ];

    tocs.push({
      mediumType: MediaType.TEXT,
      title: data.title,
      content: tocContent,
      link: tocLink,
      authors: data.authors.map((value) => {
        return {
          link: value.url,
          name: value.name,
        };
      }),
    });
  }
  return tocs;
}

interface OpenLibrarySearchResult {
  start: number;
  num_found: number;
  numFound: number;
  docs: SearchItem[];
}

interface SearchItem {
  title: string;
  author_name?: string[];
  key: string;
  cover_i: number;
  cover_edition_key: string;
}

/**
 * Query the Open Library API to search for Media.
 *
 * The API is documented on https://openlibrary.org/dev/docs/api/search
 *
 * @param text the text to search for
 * @param medium the medium type to filter after
 */
async function search(text: string, medium: number): Promise<SearchResult[]> {
  if (medium !== MediaType.TEXT) {
    return [];
  }
  const response = await request.getJson({ url: `${BASE_URI}search.json?q=${encodeURIComponent(text)}` });
  const result: OpenLibrarySearchResult = JSON.parse(response);
  // not all have cover_edition_key, ignore those, that dont have it for now
  return result.docs
    .filter((v) => v.cover_edition_key)
    .map((value) => {
      return {
        link: `${BASE_URI}api/books?bibkeys=OLID:${value.cover_edition_key}&jscmd=data&format=json`,
        title: value.title,
        author: value.author_name?.[0],
        coverUrl: `https://covers.openlibrary.org/b/id/${value.cover_i}-M.jpg`,
        medium: MediaType.TEXT,
      };
    });
}

search.medium = MediaType.TEXT;

export function getHook(): Hook {
  return {
    name: "openlibrary",
    medium: MediaType.TEXT,
    domainReg: /^https:\/\/openlibrary\.org/,
    tocAdapter: toc,
    searchAdapter: search,
  };
}<|MERGE_RESOLUTION|>--- conflicted
+++ resolved
@@ -2,16 +2,10 @@
 
 import { Hook, Toc, TocEpisode } from "../types";
 import { MediaType } from "enterprise-core/dist/tools";
-<<<<<<< HEAD
 import { UrlError } from "../errors";
 import { SearchResult } from "enterprise-core/dist/types";
 import request from "../request";
-=======
-import { queueRequest } from "../queueRequest";
-import { UrlError } from "../errors";
-import { SearchResult } from "enterprise-core/dist/types";
 import { ValidationError } from "enterprise-core/dist/error";
->>>>>>> a8663f6c
 
 const BASE_URI = "https://openlibrary.org/";
 
