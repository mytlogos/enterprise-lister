import { EpisodeContent, Hook, Toc, TocContent, TocEpisode, TocPart, NewsScrapeResult } from "../types";
import {
  EpisodeNews,
  ReleaseState,
  SearchResult,
  TocSearchMedium,
  Optional,
  VoidablePromise,
  Nullable,
} from "enterprise-core/dist/types";
<<<<<<< HEAD
=======
import { queueCheerioRequest } from "../queueRequest";
>>>>>>> a8663f6c
import * as url from "url";
import { extractIndices, MediaType, relativeToAbsoluteTime, sanitizeString } from "enterprise-core/dist/tools";
import { isTocEpisode, isTocPart } from "../../tools";
import logger from "enterprise-core/dist/logger";
import {
  EpisodePiece,
  getTextContent,
  scrapeToc,
  searchTocCheerio,
  TocMetaPiece,
  TocPiece,
  extractLinkable,
  LogType,
  scraperLog,
  getText,
} from "./directTools";
import { checkTocContent } from "../scraperTools";
import { ScraperError, UrlError } from "../errors";
import * as cheerio from "cheerio";
import request from "../request";

const BASE_URI = "https://novelfull.com/";

async function tocSearch(medium: TocSearchMedium): VoidablePromise<Toc> {
  return searchTocCheerio(
    medium,
    tocAdapterTooled,
    BASE_URI,
    (parameter) => BASE_URI + "search?keyword=" + parameter,
    ".truyen-title a",
  );
}

async function search(text: string): Promise<SearchResult[]> {
  const encodedText = encodeURIComponent(text);
  const $ = await request.getCheerio({ url: BASE_URI + "search?keyword=" + encodedText });

  const uri = BASE_URI;
  const results = $(".col-truyen-main .row");
  const searchResults: SearchResult[] = [];

  for (let i = 0; i < results.length; i++) {
    const resultElement = results.eq(i);
    const linkElement = resultElement.find(".truyen-title a");
    const authorElement = resultElement.find(".author");
    const coverElement = resultElement.find("img.cover");

    const coverLink = new url.URL(coverElement.attr("src") as string, uri).href;
    const author = sanitizeString(getText(authorElement));
    const title = sanitizeString(getText(linkElement));
    let tocLink = linkElement.attr("href") as string;
    tocLink = new url.URL(tocLink, uri).href;

    searchResults.push({ title, link: tocLink, author, coverUrl: coverLink, medium: MediaType.TEXT });
  }
  return searchResults;
}

async function contentDownloadAdapter(urlString: string): Promise<EpisodeContent[]> {
  const pattern = /^https?:\/\/novelfull\.com\/.+\/.+\d+.+/;
  if (!urlString.match(pattern)) {
    scraperLog("warn", LogType.INVALID_LINK, "novelfull", { link: urlString, expected: pattern.source });
    return [];
  }

  const $ = await request.getCheerio({ url: urlString });
  const mediumTitleElement = $("ol.breadcrumb li:nth-child(2) a");
  const novelTitle = sanitizeString(getText(mediumTitleElement));

  const episodeTitle = sanitizeString(getText($(".chapter-title")));
  const directContentElement = $("#chapter-content");
  directContentElement.find("script, ins").remove();

  const content = directContentElement.html();

  if (!content) {
    scraperLog("warn", LogType.CONTENT_FORMAT, "novelfull", { url: urlString });
    return [];
  }

  return getTextContent(novelTitle, episodeTitle, urlString, content);
}

function extractTocSnippet($: cheerio.CheerioAPI, link: string): Toc {
  let end = false;
  let releaseState: ReleaseState = ReleaseState.Unknown;
  const releaseStateElement = $('a[href^="/status/"]');

  const releaseStateString = getText(releaseStateElement).toLowerCase();
  if (releaseStateString.includes("complete")) {
    end = true;
    releaseState = ReleaseState.Complete;
  } else if (releaseStateString.includes("ongoing")) {
    end = false;
    releaseState = ReleaseState.Ongoing;
  }
  const mediumTitleElement = $(".desc .title").first();
  const mediumTitle = sanitizeString(getText(mediumTitleElement));

  const authors = extractLinkable($, 'a[href^="/author/"]', BASE_URI);

  return {
    content: [],
    mediumType: MediaType.TEXT,
    end,
    statusTl: releaseState,
    title: mediumTitle,
    link,
    authors,
  };
}

async function tocAdapterTooled(tocLink: string): Promise<Toc[]> {
  const uri = BASE_URI;

  const linkMatch = tocLink.match("^https?://novelfull\\.com/([\\w-]+.html)$");
  if (!linkMatch) {
    throw new UrlError("not a valid toc url for NovelFull: " + tocLink, tocLink);
  }
  let toc: Optional<Toc>;
  const pagedTocLink = `${BASE_URI}index.php/${linkMatch[1]}?page=`;
  const now = new Date();

  const contents: TocContent[] = await scrapeToc(
    (async function* itemGenerator(): AsyncGenerator<TocPiece, void> {
      for (let i = 1; ; i++) {
        const $ = await request.getCheerio({ url: pagedTocLink + i });

        if (!toc) {
          toc = extractTocSnippet($, tocLink);
          yield toc as TocMetaPiece;
        }
        const items = $(".list-chapter li a");

        for (let itemIndex = 0; itemIndex < items.length; itemIndex++) {
          const newsRow = items.eq(itemIndex);
          const link = new url.URL(newsRow.attr("href") as string, uri).href;
          const episodeTitle = sanitizeString(getText(newsRow));
          yield { title: episodeTitle, url: link, releaseDate: now } as EpisodePiece;
        }

        if ($(".pagination .last.disabled, .pagination .next.disabled").length) {
          break;
        }

        // no novel has more than 300 toc pages (300 * 50 -> 15000 Chapters)
        if (i > 300) {
          logger.error(new ScraperError(`Could not reach end of TOC '${toc.link}'`));
          break;
        }
      }
    })(),
  );
  for (const content of contents) {
    if (isTocPart(content)) {
      if (!content.title) {
        content.title = `Volume ${content.combiIndex}`;
      }
      for (const episode of content.episodes) {
        if (!episode.title) {
          episode.title = `Chapter ${episode.combiIndex}`;
        }
      }
    } else if (isTocEpisode(content)) {
      if (!content.title) {
        content.title = `Chapter ${content.combiIndex}`;
      }
    }
  }
  if (toc) {
    toc.content = contents;
    return [toc];
  }
  return [];
}

async function tocAdapter(tocLink: string): Promise<Toc[]> {
  const uri = BASE_URI;

  const linkMatch = tocLink.match("^https?://novelfull\\.com/([\\w-]+.html)$");
  if (!linkMatch) {
    throw new UrlError("not a valid toc url for NovelFull: " + tocLink, tocLink);
  }
  const toc: {
    title?: string;
    content?: TocContent[];
    synonyms?: string[];
    mediumType: MediaType;
    partsOnly?: boolean;
    end?: boolean;
    link: string;
  } = {
    link: tocLink,
    mediumType: MediaType.TEXT,
  };
  tocLink = `${BASE_URI}index.php/${linkMatch[1]}?page=`;

  for (let i = 1; ; i++) {
    const $ = await request.getCheerio({ url: tocLink + i });

    if ($('.info a[href="/status/Completed"]').length) {
      toc.end = true;
    }
    const tocSnippet = await scrapeTocPage($, uri);

    if (!tocSnippet) {
      break;
    }

    if (!toc.title) {
      toc.title = tocSnippet.title;
    } else if (tocSnippet.title && tocSnippet.title !== toc.title) {
      logger.warn(`Mismatched Title on Toc Pages: '${toc.title}' and '${tocSnippet.title}'`, {
        url: tocLink,
        scraper: "novelfull",
      });
      return [];
    }
    if (!toc.content) {
      toc.content = tocSnippet.content;
    } else {
      toc.content.push(...tocSnippet.content);
    }
    if (!toc.synonyms) {
      toc.synonyms = tocSnippet.synonyms;
    } else if (tocSnippet.synonyms) {
      toc.synonyms.push(...tocSnippet.synonyms);
    }
    if ($(".pagination .last.disabled, .pagination .next.disabled").length) {
      break;
    }
    // no novel has more than 300 toc pages (300 * 50 -> 15000 Chapters)
    if (i > 300) {
      logger.error(new ScraperError(`Could not reach end of TOC '${toc.link}'`));
      break;
    }
  }

  if (!toc.content || !toc.title) {
    return [];
  }
  return [toc as Toc];
}

async function scrapeTocPage($: cheerio.CheerioAPI, uri: string): VoidablePromise<Toc> {
  // TODO: 20.07.2019 scrape alternative titles and author too
  const mediumTitleElement = $(".desc .title").first();
  const mediumTitle = sanitizeString(getText(mediumTitleElement));

  const content: TocContent[] = [];
  const indexPartMap: Map<number, TocPart> = new Map<number, TocPart>();
  const items = $(".list-chapter li a");

  const titleRegex = /(vol(\.|ume)?\s*((\d+)(\.(\d+))?).+)?((ch(\.|a?.?p?.?t?.?e?.?r?.?)?)|-)\s*((\d+)(\.(\d+))?)/i;
  // TODO: 24.07.2019 has volume, 'intermission', 'gossips', 'skill introduction', 'summary'
  //  for now it skips those, maybe do it with lookAheads in the rows or sth similar
  for (let i = 0; i < items.length; i++) {
    const newsRow = items.eq(i);

    const link = new url.URL(newsRow.attr("href") as string, uri).href;

    const episodeTitle = sanitizeString(getText(newsRow));

    const regexResult = titleRegex.exec(episodeTitle);

    if (!regexResult) {
      scraperLog("warn", LogType.TITLE_FORMAT, "novelfull", { url: uri, unknown_title: episodeTitle });
      continue;
    }
    const partIndices = extractIndices(regexResult, 3, 4, 6);
    const episodeIndices = extractIndices(regexResult, 10, 11, 13);

    if (!episodeIndices) {
      throw new ScraperError(`title format changed on fullNovel, got no indices for '${episodeTitle}'`);
    }

    const episode: TocEpisode = {
      combiIndex: episodeIndices.combi,
      totalIndex: episodeIndices.total,
      partialIndex: episodeIndices.fraction,
      url: link,
      title: episodeTitle,
    };
    checkTocContent(episode);

    if (partIndices) {
      let part: Optional<TocPart> = indexPartMap.get(partIndices.combi);

      if (!part) {
        part = {
          episodes: [],
          combiIndex: partIndices.combi,
          totalIndex: partIndices.total,
          partialIndex: partIndices.fraction,
          title: "Vol." + partIndices.combi,
        };
        checkTocContent(part, true);

        indexPartMap.set(partIndices.combi, part);
        content.push(part);
      }
      part.episodes.push(episode);
    } else {
      content.push(episode);
    }
  }
  return {
    link: "",
    content,
    title: mediumTitle,
    mediumType: MediaType.TEXT,
  };
}

async function newsAdapter(): Promise<NewsScrapeResult> {
  const uri = BASE_URI;
  const $ = await request.getCheerio({ url: uri });
  const items = $("#list-index .list-new .row");

  const episodeNews: EpisodeNews[] = [];
  // some people just cant get it right to write 'Chapter' right so just allow a character error margin
  const titleRegex = /((ch(\.|a?.?p?.?t?.?e?.?r?.?)?)|-|^)\s*((\d+)(\.(\d+))?)/i;
  const abbrevTitleRegex = "|^)\\s*((\\d+)(\\.(\\d+))?)";

  for (let i = 0; i < items.length; i++) {
    const newsRow = items.eq(i);

    const mediumTitleElement = newsRow.find(".col-title a");
    const tocLink = new url.URL(mediumTitleElement.attr("href") as string, uri).href;
    const mediumTitle = sanitizeString(getText(mediumTitleElement));

    const titleElement = newsRow.find(".col-chap a");
    const link = new url.URL(titleElement.attr("href") as string, uri).href;

    const episodeTitle = sanitizeString(getText(titleElement));

    const timeStampElement = newsRow.find(".col-time");
    const date = relativeToAbsoluteTime(getText(timeStampElement).trim());

    if (!date || date > new Date()) {
      scraperLog("warn", LogType.TIME_FORMAT, "novelfull", {
        url: uri,
        unknown_time: getText(timeStampElement) || undefined,
      });
      continue;
    }
    let regexResult: Nullable<string[]> = titleRegex.exec(episodeTitle);
    if (!regexResult) {
      let abbrev = "";
      for (const word of mediumTitle.split(/[\W'´`’′‘]+/)) {
        if (word) {
          abbrev += word[0];
        }
      }
      // workaround, as some titles have the abbreviation instead of chapter before the chapter index
      const match = episodeTitle.match(new RegExp(`(${abbrev}${abbrevTitleRegex}`, "i"));

      if (!abbrev || !match) {
        if (!episodeTitle.startsWith("Side")) {
          scraperLog("warn", LogType.TITLE_FORMAT, "novelfull", { url: uri, unknown_title: episodeTitle });
        }
        continue;
      }

      regexResult = [];
      regexResult[10] = match[2];
      regexResult[11] = match[3];
      regexResult[13] = match[5];
    }
    // const partIndices = extractIndices(regexResult, 3, 4, 6);
    const episodeIndices = extractIndices(regexResult, 4, 5, 7);

    if (!episodeIndices) {
      scraperLog("warn", LogType.TITLE_FORMAT, "novelfull", { url: uri, unknown_title: episodeTitle });
      continue;
    }
    episodeNews.push({
      mediumTocLink: tocLink,
      mediumTitle,
      mediumType: MediaType.TEXT,
      // partIndex: partIndices && partIndices.combi || undefined,
      // partTotalIndex: partIndices && partIndices.total || undefined,
      // partPartialIndex: partIndices && partIndices.fraction || undefined,
      episodeTotalIndex: episodeIndices.total,
      episodePartialIndex: episodeIndices.fraction,
      episodeIndex: episodeIndices.combi,
      episodeTitle,
      link,
      date,
    });
  }
  return { episodes: episodeNews };
}

newsAdapter.link = BASE_URI;
tocSearch.link = BASE_URI;
tocSearch.medium = MediaType.TEXT;
tocSearch.blindSearch = true;
search.medium = MediaType.TEXT;

export function getHook(): Hook {
  return {
    name: "novelfull",
    medium: MediaType.TEXT,
    domainReg: /https?:\/\/novelfull\.com/,
    contentDownloadAdapter,
    tocAdapter: tocAdapterTooled,
    newsAdapter,
    tocSearchAdapter: tocSearch,
    searchAdapter: search,
  };
}<|MERGE_RESOLUTION|>--- conflicted
+++ resolved
@@ -8,10 +8,6 @@
   VoidablePromise,
   Nullable,
 } from "enterprise-core/dist/types";
-<<<<<<< HEAD
-=======
-import { queueCheerioRequest } from "../queueRequest";
->>>>>>> a8663f6c
 import * as url from "url";
 import { extractIndices, MediaType, relativeToAbsoluteTime, sanitizeString } from "enterprise-core/dist/tools";
 import { isTocEpisode, isTocPart } from "../../tools";
