<<<<<<< HEAD
import { startCrawler } from "./jobHandler";
import { DefaultJobScraper } from "./externals/jobScraperManager";
import { startStorage } from "enterprise-core/dist/database/storages/storage";
import logger from "enterprise-core/dist/logger";
import { createServer, Server, ServerResponse } from "http";
import { stringify } from "enterprise-core/dist/tools";
=======
import { startCrawler } from "./scheduler/jobHandler";
import { startStorage } from "enterprise-core/dist/database/storages/storage";
import logger from "enterprise-core/dist/logger";
import { createServer, Server } from "http";
import { stringify, getMainInterface } from "enterprise-core/dist/tools";
>>>>>>> a8663f6c
import { AppStatus } from "enterprise-core/dist/status";
import { getStores } from "enterprise-core/dist/asyncStorage";
import os from "os";
import debug from "debug";
import env from "enterprise-core/dist/env";
import { register, collectDefaultMetrics } from "prom-client";
import {
  episodeDownloaderEntries,
  getAllSearcher,
  getHooks,
  getNewsAdapter,
  tocDiscoveryEntries,
  tocScraperEntries,
} from "./externals/hookManager";
import path from "path";
import { readFileSync } from "fs";
import "./metrics";

// start websocket server
// eslint-disable-next-line import/first
import "./websocket";
import { registerOnExitHandler } from "enterprise-core/dist/exit";

collectDefaultMetrics({
  labels: {
    NODE_APP_INSTANCE: "enterprise-crawler",
  },
});

const debugMessenger = debug("enterprise-lister:crawler");
logger.info(`Process PID: ${process.pid} in environment '${process.env.NODE_ENV || ""}'`);
// first start storage, then crawler, as crawler depends on storage
startStorage();
startCrawler();

const status = new AppStatus("crawler");
status.start();

function scraperEntry<T extends { hookName?: string }>(entry: [RegExp, T]): { pattern: string; name?: string } {
  return {
    pattern: entry[0] + "",
    name: entry[1].hookName,
  };
}

function metricsHandler(res: ServerResponse) {
  res.setHeader("Content-Type", register.contentType);
  register
    .metrics()
    .then((metrics) => res.end(metrics))
    .catch((reason) => {
      res.statusCode = 500;
      res.end();
      logger.error(reason);
    });
}

function statusHandler(res: ServerResponse) {
  const packageJsonPath = path.join(path.dirname(__dirname), "package.json");

  let packageJson: any;

  try {
    const packageString = readFileSync(packageJsonPath, { encoding: "utf8" });
    packageJson = JSON.parse(packageString);
  } catch (error) {
    packageJson = { project_version: "Error" };
  }
  res.setHeader("Content-Type", "	application/json; charset=utf-8");
  res.write(
    stringify({
      cpu_average: os.loadavg(),
      memory: process.memoryUsage(),
      freemem: os.freemem(),
      totalmem: os.totalmem(),
      uptime: os.uptime(),
      project_version: packageJson.version,
      node_version: process.version,
      config: {
        dbConLimit: env.dbConLimit,
        dbHost: env.dbHost,
        dbUser: env.dbUser,
        dbPort: env.dbPort,
        crawlerHost: env.crawlerHost,
        crawlerPort: env.crawlerPort,
        crawlerWSPort: env.crawlerWSPort,
        port: env.port,
        measure: env.measure,
        development: env.development,
        stopScrapeEvents: env.stopScrapeEvents,
      },
      hooks: {
        all: getHooks().map((hook) => {
          return {
            name: hook.name,
            medium: hook.medium,
            domain: hook.domainReg + "",
          };
        }),
        toc: tocScraperEntries().map(scraperEntry),
        download: episodeDownloaderEntries().map(scraperEntry),
        search: getAllSearcher().map((entry) => {
          return {
            name: entry.hookName,
          };
        }),
        tocSearch: tocDiscoveryEntries().map(scraperEntry),
        news: getNewsAdapter().map((entry) => {
          return {
            link: entry.link,
            name: entry.hookName,
          };
        }),
      },
    }),
  );
  res.end();
}

function storesHandler(res: ServerResponse) {
  const stores = getStores();
  res.setHeader("Content-Type", "application/json; charset=utf-8");
  res.setHeader("Access-Control-Allow-Origin", "*");
  res.write(stringify(stores));
  res.end();
}

function jobsHandler(res: ServerResponse) {
  res.setHeader("Content-Type", "application/json; charset=utf-8");
  res.setHeader("Access-Control-Allow-Origin", "*");
  res.write(stringify(DefaultJobScraper.getJobs()));
  res.end();
}

/**
 * Create HTTP server.
 */
const server: Server = createServer((req, res) => {
  if (req.url === "/metrics") {
    metricsHandler(res);
    return;
  }
  if (req.url === "/status") {
    statusHandler(res);
    return;
  }
  if (req.url === "/" || req.url === "") {
    storesHandler(res);
    return;
  }
  if (req.url === "/jobs") {
    jobsHandler(res);
  }
});
server.listen(env.crawlerPort);
server.on("error", onError);
server.on("listening", onListening);

function onError(error: any) {
  if (error.syscall !== "listen") {
    throw error;
  }

  const bind = "Port " + env.crawlerPort;

  // handle specific listen errors with friendly messages
  switch (error.code) {
    case "EACCES":
      logger.error(bind + " requires elevated privileges");
      process.exit(1);
      break;
    case "EADDRINUSE":
      logger.error(bind + " is already in use");
      process.exit(1);
      break;
    default:
      throw error;
  }
}

function onListening() {
  registerOnExitHandler(() => {
    return new Promise((resolve, reject) => {
      server.close((err) => {
        if (err) {
          reject(err);
        } else {
          resolve();
        }
      });
    });
  });
  const address = server.address();
  console.log("Listening: ", address);

  if (address != null) {
    const bind = typeof address === "string" ? "pipe " + address : "port " + address.port;

    const interfaceIp = getMainInterface() || "";
    debugMessenger(`Listening on ${bind} with Ip: '${interfaceIp}'`);
    logger.info(`Process PID: ${process.pid} in environment '${process.env.NODE_ENV || ""}'`);
  }
}<|MERGE_RESOLUTION|>--- conflicted
+++ resolved
@@ -1,17 +1,9 @@
-<<<<<<< HEAD
-import { startCrawler } from "./jobHandler";
-import { DefaultJobScraper } from "./externals/jobScraperManager";
+import { startCrawler } from "./scheduler/jobHandler";
+import { DefaultJobScraper } from "./scheduler/jobScheduler";
 import { startStorage } from "enterprise-core/dist/database/storages/storage";
 import logger from "enterprise-core/dist/logger";
 import { createServer, Server, ServerResponse } from "http";
-import { stringify } from "enterprise-core/dist/tools";
-=======
-import { startCrawler } from "./scheduler/jobHandler";
-import { startStorage } from "enterprise-core/dist/database/storages/storage";
-import logger from "enterprise-core/dist/logger";
-import { createServer, Server } from "http";
 import { stringify, getMainInterface } from "enterprise-core/dist/tools";
->>>>>>> a8663f6c
 import { AppStatus } from "enterprise-core/dist/status";
 import { getStores } from "enterprise-core/dist/asyncStorage";
 import os from "os";
