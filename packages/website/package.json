--- conflicted
+++ resolved
@@ -14,38 +14,23 @@
     "test": "echo 'Implement tests'"
   },
   "dependencies": {
-<<<<<<< HEAD
-    "@fortawesome/fontawesome-free": "^5.15.4",
-    "@fortawesome/fontawesome-svg-core": "^1.2.36",
-    "@fortawesome/free-solid-svg-icons": "^5.15.4",
-    "@popperjs/core": "^2.11.0",
-    "@quasar/extras": "^1.0.0",
-=======
     "@fortawesome/fontawesome-free": "^6.1.1",
     "@fortawesome/fontawesome-svg-core": "^6.1.1",
     "@fortawesome/free-solid-svg-icons": "^6.1.1",
->>>>>>> 424cacef
+    "@popperjs/core": "^2.11.5",
+    "@quasar/extras": "^1.0.0",
     "bootstrap": "^5.1.3",
     "chart.js": "^3.7.1",
     "d3-scale-chromatic": "^3.0.0",
     "mitt": "^3.0.0",
-<<<<<<< HEAD
-    "prismjs": "1.25.0",
+    "prismjs": "^1.28.0",
     "quasar": "^2.0.0",
-=======
-    "@popperjs/core": "^2.11.5",
->>>>>>> 424cacef
     "register-service-worker": "^1.7.2",
     "tslib": "^2.4.0",
     "vue": "^3.2.33",
     "vue-observe-visibility": "^1.0.0",
     "vue-prism-editor": "^2.0.0-alpha.2",
-<<<<<<< HEAD
-    "vue-router": "^4.0.12",
-=======
-    "prismjs": "1.28.0",
     "vue-router": "^4.0.14",
->>>>>>> 424cacef
     "vuex": "^4.0.2",
     "vuex-persistedstate": "^4.1.0"
   },
@@ -66,16 +51,12 @@
     "babel-core": "6.26.3",
     "babel-loader": "^8.2.5",
     "babel-plugin-prismjs": "^2.1.0",
-<<<<<<< HEAD
     "postcss-rtl": "^1.2.3",
     "sass": "1.32.12",
     "sass-loader": "^10.1.0",
-    "typescript": "^4.5.4",
-    "vue-cli-plugin-quasar": "~4.0.4"
-=======
     "typescript": "^4.6.4",
+    "vue-cli-plugin-quasar": "~4.0.4",
     "webpack": "^5.72.0"
->>>>>>> 424cacef
   },
   "postcss": {
     "plugins": {
