--- conflicted
+++ resolved
@@ -2,26 +2,11 @@
   <div class="container-fluid p-0">
     <h1 id="releases-title">Releases</h1>
     <div class="p-1">
-<<<<<<< HEAD
       <Button :loading="isRefreshing" label="Refresh" @click.left="refresh"></Button>
       <Button class="ms-1" :loading="isFetching" label="Fetch new Releases" @click.left="fetchNew"></Button>
       <SelectButton v-model="readFilter" class="d-inline-block ms-1" :options="readFilterValues" data-key="value">
         <template #option="slotProps">
           <i class="fas fa-check" :class="{ 'text-success': slotProps.option.value }" aria-hidden="true" />
-=======
-      <button class="btn btn-dark" @click.left="fetchReleases(true)">Refresh</button>
-      <button class="btn btn-dark ms-1" @click.left="fetchReleases()">Fetch new Releases</button>
-      <triple-filter v-model:state="readFilter" class="ms-1" />
-      <media-filter :state="typeFilter" class="ms-1" @update:state="typeFilter = $event">
-        <template #additional="{ value }">
-          <span
-            class="badge bg-primary rounded-pill"
-            aria-hidden="true"
-            style="bottom: 26px; position: absolute; top: -10px; right: -10px; z-index: 10"
-          >
-            {{ typeReleases[value] }}
-          </span>
->>>>>>> 424cacef
         </template>
       </SelectButton>
       <media-filter :state="typeFilter" class="ms-1" :state-count="typeReleases" @update:state="typeFilter = $event" />
@@ -68,7 +53,6 @@
         @delete="unignoreList(list)"
       />
     </div>
-<<<<<<< HEAD
     <DataTable :value="computedReleases" :loading="fetching" striped-rows>
       <template #empty> No records found </template>
       <template #loading> Loading records, please wait... </template>
@@ -104,8 +88,8 @@
           <Button
             class="p-button-text"
             :class="{
-              'p-button-success': slotProps.data.progress === 1,
-              'p-button-plain': slotProps.data.progress !== 1,
+              'p-button-success': slotProps.data.read,
+              'p-button-plain': !slotProps.data.read,
             }"
             :icon="slotProps.data.progress === 1 ? 'pi pi-check' : 'pi pi-check'"
             style="margin: -0.5rem 0"
@@ -120,63 +104,6 @@
         </template>
       </Column>
     </DataTable>
-=======
-    <pagination class="m-1" :pages="50" @page="paginate" />
-    <table class="table table-striped table-hover table-sm align-middle" aria-describedby="releases-title">
-      <thead class="table-dark">
-        <tr>
-          <th scope="col">Date</th>
-          <th scope="col">Chapter</th>
-          <th scope="col">Medium</th>
-          <th scope="col">Actions</th>
-        </tr>
-      </thead>
-      <tbody>
-        <tr v-for="entry in computedReleases" :key="entry.key">
-          <td class="">
-            {{ entry.date }}
-          </td>
-          <td>
-            <i v-if="entry.locked" class="fas fa-lock" aria-hidden="true" />
-            <a :href="entry.link" target="_blank" rel="noopener noreferrer">
-              {{ entry.title }}
-            </a>
-          </td>
-          <td>
-            <a :href="'/medium/' + entry.mediumId">
-              {{ entry.mediumTitle }}
-            </a>
-          </td>
-          <td>
-            <button
-              class="btn"
-              data-bs-toggle="tooltip"
-              data-bs-placement="top"
-              :title="entry.read ? 'Mark unread' : 'Mark read'"
-              @click.left="changeReadStatus(entry)"
-            >
-              <i
-                class="fas fa-check"
-                aria-hidden="true"
-                :class="{
-                  'text-success': entry.read,
-                }"
-              />
-            </button>
-            <button
-              class="btn"
-              data-bs-toggle="tooltip"
-              data-bs-placement="top"
-              title="Ignore Medium"
-              @click.left="ignoreMedium(getMedium(entry.mediumId))"
-            >
-              <i class="fas fa-ban text-warning" aria-hidden="true" />
-            </button>
-          </td>
-        </tr>
-      </tbody>
-    </table>
->>>>>>> 424cacef
     <!-- TODO: make bootstrap toast to a vue component with message (toast) queue -->
     <div id="progress-toast" class="toast" role="alert" aria-live="assertive" aria-atomic="true">
       <div class="toast-header">
@@ -206,10 +133,9 @@
 import ToolTip from "bootstrap/js/dist/tooltip";
 import Toast from "bootstrap/js/dist/toast";
 import AppLabel from "../components/label.vue";
-
-interface DisplayMediumRelease extends DisplayRelease {
-  medium: MediaType;
-}
+import TripleFilter from "../components/triple-filter.vue";
+import AutoComplete from "../components/auto-complete.vue";
+import Pagination from "../components/pagination.vue";
 
 interface Value<T> {
   value: T;
@@ -234,11 +160,7 @@
 }
 
 interface Data {
-<<<<<<< HEAD
-  releases: DisplayMediumRelease[];
-=======
   releases: DisplayReleaseItem[];
->>>>>>> 424cacef
   currentDate: Date;
   fetching: boolean;
   unmounted: boolean;
@@ -262,12 +184,7 @@
 
 export default defineComponent({
   name: "Releases",
-<<<<<<< HEAD
-  components: { MediaFilter, AppLabel },
-
-=======
-  components: { TripleFilter, MediaFilter, AutoComplete, AppLabel, Pagination },
->>>>>>> 424cacef
+  components: { MediaFilter, AutoComplete, AppLabel },
   data(): Data {
     const latest = new Date();
     latest.setFullYear(latest.getFullYear() + 1);
@@ -331,22 +248,12 @@
     lists(): List[] {
       return this.$store.state.lists.lists;
     },
-<<<<<<< HEAD
-    computedReleases(): DisplayMediumRelease[] {
-      let copy = [...this.releases] as DisplayMediumRelease[];
-
-      if (this.typeFilter) {
-        copy = copy.filter((value) => value.medium & this.typeFilter);
-      }
-      return copy;
-=======
     computedReleases(): DisplayReleaseItem[] {
       if (this.typeFilter) {
         return this.releases.filter((value) => value.medium & this.typeFilter);
       } else {
         return this.releases;
       }
->>>>>>> 424cacef
     },
     readFilter: {
       get(): Value<boolean> {
@@ -404,15 +311,8 @@
       } as Record<number, number>;
 
       this.releases.forEach((value) => {
-<<<<<<< HEAD
-        const medium = value.medium;
-
-        if (medium) {
-          newCount[medium]++;
-=======
         if (value.medium) {
           newCount[value.medium]++;
->>>>>>> 424cacef
         }
       });
 
@@ -597,11 +497,7 @@
         const response = await HttpClient.getDisplayReleases(
           this.latest,
           this.until,
-<<<<<<< HEAD
           this.readFilter.value,
-=======
-          this.readFilter,
->>>>>>> 424cacef
           this.onlyLists.map((item) => item.id),
           this.onlyMedia.map((item) => item.id) as number[],
           this.ignoreLists.map((item) => item.id),
@@ -615,40 +511,20 @@
             return !this.currentReleases.has(value.episodeId + value.link);
           });
         }
-<<<<<<< HEAD
-        response.releases.forEach((value) => {
-          if (!(value.date instanceof Date)) {
-            value.date = new Date(value.date);
-          }
-          const medium = this.getMedium(value.mediumId);
-          // @ts-expect-error
-          value.medium = medium?.medium || 0;
-          this.currentReleases.add(value.episodeId + value.link);
-        });
-        this.currentDate = new Date();
-        // replace previous releases if necessary
-        const releases: DisplayMediumRelease[] = replace ? reactive([]) : this.releases;
-=======
         this.currentDate = new Date();
         // replace previous releases if necessary
         const releases: DisplayReleaseItem[] = replace ? [] : [...this.releases];
         this.replace = false;
->>>>>>> 424cacef
         // when filter changed while a previous query is still running, it may lead to wrong results
         // should not happen because no two fetches should happen at the same time
 
         const mediumIdMap = new Map<number, MinMedium>();
         // insert fetched releases at the corresponding place
-<<<<<<< HEAD
-        releases.push(...(response.releases as DisplayMediumRelease[]));
-        releases.sort((a: DisplayMediumRelease, b: DisplayMediumRelease) => b.date.getTime() - a.date.getTime());
-        this.releases = releases;
         this.$toast.add({
           severity: "success",
           summary: "Loaded Releases",
           life: 1000,
         });
-=======
         releases.push(
           ...response.releases.map((item: DisplayRelease): DisplayReleaseItem => {
             if (!(item.date instanceof Date)) {
@@ -686,7 +562,6 @@
         );
         releases.sort((a: DisplayReleaseItem, b: DisplayReleaseItem) => b.time - a.time);
         this.releases = reactive(releases);
->>>>>>> 424cacef
       } catch (error) {
         this.$toast.add({
           severity: "error",
@@ -710,22 +585,13 @@
      * Update the progress of the episode of the release to either 0 or 1.
      * Shows an error toast if it could not update the progress.
      */
-<<<<<<< HEAD
-    changeReadStatus(release: DisplayMediumRelease): void {
-      const newProgress = release.progress < 1 ? 1 : 0;
-=======
     changeReadStatus(release: DisplayReleaseItem): void {
       const newProgress = release.read ? 0 : 1;
->>>>>>> 424cacef
       HttpClient.updateProgress(release.episodeId, newProgress)
         .then((success) => {
           if (success) {
             // update progress of all releases for the same episode
-<<<<<<< HEAD
-            this.releases.forEach((element: DisplayMediumRelease) => {
-=======
             this.releases.forEach((element: DisplayReleaseItem) => {
->>>>>>> 424cacef
               if (release.episodeId === element.episodeId) {
                 element.read = !!newProgress;
               }
