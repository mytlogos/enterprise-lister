{
  "name": "enterprise-other",
  "version": "0.1.0",
  "private": true,
  "scripts": {
    "serve": "vue-cli-service serve",
    "build": "vue-cli-service build",
    "lint": "vue-cli-service lint",
    "test:e2e": "vue-cli-service test:e2e",
    "test:unit": "vue-cli-service test:unit",
    "build:live": "nodemon --watch 'server/**/*.ts' --exec ts-node ./server/bin/start.ts",
    "buildServer": "tsc -p server/tsconfig.json"
  },
  "dependencies": {
    "@types/cheerio": "^0.22.10",
    "@types/compression": "0.0.36",
    "@types/express": "^4.16.1",
    "@types/helmet": "0.0.42",
    "@types/http-errors": "^1.6.1",
    "@types/morgan": "^1.7.35",
    "bcrypt-nodejs": "0.0.3",
    "cheerio": "^1.0.0-rc.2",
    "compression": "^1.7.3",
    "cookie-parser": "~1.4.3",
    "debug": "^4.1.0",
<<<<<<< HEAD
    "express": "^4.16.4",
=======
    "dotenv": "^6.2.0",
    "express": "^4.16.4",
    "feedparser-promised": "^2.0.0",
>>>>>>> 361502b5
    "helmet": "^3.15.0",
    "http-errors": "^1.7.1",
    "morgan": "^1.9.1",
    "mysql": "latest",
    "promise-mysql": "^3.3.1",
<<<<<<< HEAD
    "pug": "^2.0.3",
=======
    "request-promise-native": "^1.0.5",
    "tough-cookie": "latest",
    "ts-node": "^8.0.2",
>>>>>>> 361502b5
    "uuid": "^3.3.2",
    "vue": "^2.5.21",
    "vue-class-component": "^6.0.0",
    "vue-ctk-date-time-picker": "^2.0.6",
    "vue-observe-visibility": "^0.4.3",
    "vue-property-decorator": "^7.0.0",
    "vue-router": "^3.0.1",
    "vuex": "^3.0.1",
    "websocket": "^1.0.28"
  },
  "devDependencies": {
<<<<<<< HEAD
    "chai": "^4.2.0",
    "chai-as-promised": "^7.1.1",
    "mocha": "^5.2.0",
    "validator": "^10.9.0"
=======
    "@types/bcrypt-nodejs": "0.0.30",
    "@types/debug": "0.0.31",
    "@types/dotenv": "^6.1.0",
    "@types/jest": "^23.1.4",
    "@types/request-promise-native": "^1.0.15",
    "@types/uuid": "^3.4.4",
    "@types/websocket": "0.0.40",
    "@vue/cli-plugin-babel": "^3.3.0",
    "@vue/cli-plugin-e2e-cypress": "^3.3.0",
    "@vue/cli-plugin-typescript": "^3.3.0",
    "@vue/cli-plugin-unit-jest": "^3.4.0",
    "@vue/cli-service": "^3.3.0",
    "@vue/test-utils": "^1.0.0-beta.20",
    "babel-core": "7.0.0-bridge.0",
    "nodemon": "^1.18.9",
    "ts-jest": "^23.0.0",
    "typescript": "^3.0.0",
    "vue-template-compiler": "^2.5.21"
  },
  "postcss": {
    "plugins": {
      "autoprefixer": {}
    }
  },
  "browserslist": [
    "> 1%",
    "last 2 versions",
    "not ie <= 8"
  ],
  "jest": {
    "moduleFileExtensions": [
      "js",
      "jsx",
      "json",
      "vue",
      "ts",
      "tsx"
    ],
    "transform": {
      "^.+\\.vue$": "vue-jest",
      ".+\\.(css|styl|less|sass|scss|svg|png|jpg|ttf|woff|woff2)$": "jest-transform-stub",
      "^.+\\.tsx?$": "ts-jest"
    },
    "moduleNameMapper": {
      "^@/(.*)$": "<rootDir>/src/$1"
    },
    "snapshotSerializers": [
      "jest-serializer-vue"
    ],
    "testMatch": [
      "**/tests/unit/**/*.spec.(js|jsx|ts|tsx)|**/__tests__/*.(js|jsx|ts|tsx)"
    ],
    "testURL": "http://localhost/",
    "globals": {
      "ts-jest": {
        "babelConfig": true
      }
    }
>>>>>>> 361502b5
  }
}<|MERGE_RESOLUTION|>--- conflicted
+++ resolved
@@ -23,25 +23,17 @@
     "compression": "^1.7.3",
     "cookie-parser": "~1.4.3",
     "debug": "^4.1.0",
-<<<<<<< HEAD
-    "express": "^4.16.4",
-=======
     "dotenv": "^6.2.0",
     "express": "^4.16.4",
     "feedparser-promised": "^2.0.0",
->>>>>>> 361502b5
     "helmet": "^3.15.0",
     "http-errors": "^1.7.1",
     "morgan": "^1.9.1",
     "mysql": "latest",
     "promise-mysql": "^3.3.1",
-<<<<<<< HEAD
-    "pug": "^2.0.3",
-=======
     "request-promise-native": "^1.0.5",
     "tough-cookie": "latest",
     "ts-node": "^8.0.2",
->>>>>>> 361502b5
     "uuid": "^3.3.2",
     "vue": "^2.5.21",
     "vue-class-component": "^6.0.0",
@@ -53,12 +45,6 @@
     "websocket": "^1.0.28"
   },
   "devDependencies": {
-<<<<<<< HEAD
-    "chai": "^4.2.0",
-    "chai-as-promised": "^7.1.1",
-    "mocha": "^5.2.0",
-    "validator": "^10.9.0"
-=======
     "@types/bcrypt-nodejs": "0.0.30",
     "@types/debug": "0.0.31",
     "@types/dotenv": "^6.1.0",
@@ -117,6 +103,5 @@
         "babelConfig": true
       }
     }
->>>>>>> 361502b5
   }
 }