--- conflicted
+++ resolved
@@ -22,11 +22,7 @@
       /* config.plugin("copy") */
       new CopyWebpackPlugin([
         {
-<<<<<<< HEAD
           from: path.join(context, "public"),
-=======
-          from: path.join(context, "src", "public"),
->>>>>>> 4dfeb350
           to: path.join(context, "dist", "website"),
           toType: "dir",
         },
